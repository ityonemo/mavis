--- conflicted
+++ resolved
@@ -53,11 +53,8 @@
   - A map with a required integer key might look as follows:
     ```
     iex> inspect %Type.Map{required: %{1 => %Type{name: :integer}}}
-<<<<<<< HEAD
+    ```
     "map(%{1 => integer()})"
-=======
-    "%{required(1) => integer()}"
->>>>>>> 477ce0b6
     ```
   - A map with an optional key type might look as follows:
     ```
